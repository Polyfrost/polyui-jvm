--- conflicted
+++ resolved
@@ -50,11 +50,7 @@
     var enableVSync = false
 
     /** @see cc.polyfrost.polyui.input.PolyTranslator */
-<<<<<<< HEAD
-    var defaultLocale = "en_xx"
-=======
     var defaultLocale = "en_default"
->>>>>>> 313dc4ed
 
     /** How to handle resource (image and font) loading errors. */
     var resourcePolicy = ResourcePolicy.WARN
